--- conflicted
+++ resolved
@@ -1,12 +1,8 @@
-<<<<<<< HEAD
 import Modal from "react-modal";
-=======
-import Modal from 'react-modal';
 import { timespan } from "tools/css";
 import styleVars from "styles/vars.json";
 
 const modalTransition = timespan(styleVars.duration.modal);
->>>>>>> 1cf6545e
 
 const overlayClasses = {
   base: "modal-overlay",
@@ -20,7 +16,6 @@
   beforeClose: "before-close"
 };
 
-<<<<<<< HEAD
 const ModalPopup = (props) => (
   <Modal
     parentSelector={() => document.getElementById("__next")}
@@ -28,21 +23,8 @@
     portalClassName="modal-popup"
     overlayClassName={overlayClasses}
     className={contentClasses}
-    closeTimeoutMS={350}
+    closeTimeoutMS={modalTransition}
   />
 );
-=======
-const ModalPopup = (props) => {
-  return (
-    <Modal
-      {...props}
-      portalClassName="modal-popup"
-      overlayClassName={overlayClasses}
-      className={contentClasses}
-      closeTimeoutMS={modalTransition}
-    />
-  );
-};
->>>>>>> 1cf6545e
 
 export default ModalPopup;